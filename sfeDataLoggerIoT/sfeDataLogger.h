/*
 *---------------------------------------------------------------------------------
 *
 * Copyright (c) 2022-2024, SparkFun Electronics Inc.  All rights reserved.
 * This software includes information which is proprietary to and a
 * trade secret of SparkFun Electronics Inc.  It is not to be disclosed
 * to anyone outside of this organization. Reproduction by any means
 * whatsoever is  prohibited without express written permission.
 *
 *---------------------------------------------------------------------------------
 */

/*
 * Spark Framework demo - logging
 *
 */
#pragma once

// Spark framework
#include <Flux.h>
#include <Flux/flxCoreJobs.h>
#include <Flux/flxCoreLog.h>
#include <Flux/flxFmtCSV.h>
#include <Flux/flxFmtJSON.h>
#include <Flux/flxLogger.h>
#include <Flux/flxSerial.h>
#include <Flux/flxTimer.h>

// settings storage
#include <Flux/flxSettings.h>
#include <Flux/flxSettingsSerial.h>
#include <Flux/flxStorageESP32Pref.h>
#include <Flux/flxStorageJSONPref.h>

// SD Card output
#include <Flux/flxFSSDMMCard.h>
#include <Flux/flxFileRotate.h>

// WiFi and NTP
#include <Flux/flxNTPESP32.h>
#include <Flux/flxWiFiESP32.h>

// NFC device
#include <Flux/flxDevST25DV.h>

// SPI Devices
// The onboard IMU
#include <Flux/flxDevISM330.h>

// The onboard Magnetometer
#include <Flux/flxDevMMC5983.h>

// Biometric Hub -- requires pins to be set on startup
#include <Flux/flxDevBioHub.h>

// Fuel gauge
#include <Flux/flxDevMAX17048.h>

// IoT Client Includes
#include <Flux/flxIoTAWS.h>
#include <Flux/flxIoTArduino.h>
#include <Flux/flxIoTAzure.h>
#include <Flux/flxIoTHTTP.h>
#include <Flux/flxIoTMachineChat.h>
#include <Flux/flxIoTThingSpeak.h>
#include <Flux/flxMQTTESP32.h>

// System Firmware update/reset
#include <Flux/flxSysFirmware.h>

// OLED
#include <Flux/flxDevMicroOLED.h>

#include "sfeDLButton.h"
#include "sfeDLWebServer.h"

#ifdef ENABLE_OLED_DISPLAY
#include "sfeDLDisplay.h"
#endif

#include <utility>

//------------------------------------------
// Default log interval in milli secs
const uint16_t kDefaultLogInterval = 15000;

// Buffer size of our JSON document output
const uint16_t kAppJSONDocSize = 1600;

// NTP Startup delay in secs
const uint16_t kAppNTPStartupDelaySecs = 5;

// Battery check interval (90 seconds)
const uint32_t kBatteryCheckInterval = 90000;

// Default Sleep Periods
const uint16_t kSystemSleepSleepSec = 60;
const uint16_t kSystemSleepWakeSec = 120;

// What is the out of the box baud rate ..
const uint32_t kDefaultTerminalBaudRate = 115200;

<<<<<<< HEAD
=======
// General startup delay (secs) for the startup menu
const uint32_t kStartupMenuDefaultDelaySecs = 2;

//-----------------------------------------------------------------
// Helper class for loop events - unifies the idea of calling a method
// after a specific time ...
class sfeDLLoopEvent
{

  public:
    sfeDLLoopEvent(const char *label) : name{label}, delta{0}, last{0}
    {
    }

    sfeDLLoopEvent(const char *label, uint32_t in_delta, uint32_t in_last) : sfeDLLoopEvent(label)
    {
        delta = in_delta;
        last = in_last;
    }

    // what method to call when time expired
    template <typename T> void call(T *inst, void (T::*func)())
    {
        handler = [=]() { // uses a lambda for the callback
            (inst->*func)();
        };
    }

    // handler
    std::function<void()> handler;

    // Time delta in MS
    uint32_t delta;

    // Last time checked im MS;
    uint32_t last;

    // Event name = helpful
    const char *name;
};

>>>>>>> aac0eeb4
// Operation mode flags
#define kDataLoggerOpNone (0)
#define kDataLoggerOpEditing (1 << 0)
#define kDataLoggerOpStartup (1 << 1)
#define kDataLoggerOpPendingRestart (1 << 2)

// startup things
#define kDataLoggerOpStartNoAutoload (1 << 3)
#define kDataLoggerOpStartListDevices (1 << 4)
#define kDataLoggerOpStartNoSettings (1 << 5)
#define kDataLoggerOpStartNoWiFi (1 << 6)

#define kDataLoggerOpStartAllFlags                                                                                     \
    (kDataLoggerOpStartNoAutoload | kDataLoggerOpStartListDevices | kDataLoggerOpStartNoSettings |                     \
     kDataLoggerOpStartNoWiFi)

#define inOpMode(__mode__) ((_opFlags & __mode__) == __mode__)
#define setOpMode(__mode__) _opFlags |= __mode__
#define clearOpMode(__mode__) _opFlags &= ~__mode__

/////////////////////////////////////////////////////////////////////////
// Define our application class for the data logger
/////////////////////////////////////////////////////////////////////////
class sfeDataLogger : public flxApplication
{
  private:
    //---------------------------------------------------------------------------
    // setupSDCard()
    //
    // Set's up the SD card subsystem and the objects/systems that use it.
    bool setupSDCard(void);

    //---------------------------------------------------------------------
    // Setup the IOT clients
    bool setupIoTClients(void);

    //---------------------------------------------------------------------
    // Setup time ...
    bool setupTime(void);

  public:
    //---------------------------------------------------------------------------
    // Constructor
    //

    sfeDataLogger();

    //---------------------------------------------------------------------------
    // onSetup()
    //
    // Called by the system before devices are loaded, and system initialized
    bool onSetup();

    //---------------------------------------------------------------------------
    // onDeviceLoad()
    //
    // Called by the system, right after device auto-load, but before system restore
    // Allows the app to load other devices.
    void onDeviceLoad(void);

    void onRestore(void);

    void resetDevice(void);

  private:
    friend class sfeDLCommands;

    //---------------------------------------------------------------------
    // Check if we have a NFC reader available -- for use with WiFi credentials
    //
    // Call after auto-load
    void setupNFDevice(void);

    //---------------------------------------------------------------------
    void setupBioHub(void);

    //---------------------------------------------------------------------
    void setupENS160(void);

    //------------------------------------------
    // For controlling the log output types

    static constexpr uint8_t kAppLogTypeNone = 0x0;
    static constexpr uint8_t kAppLogTypeCSV = 0x1;
    static constexpr uint8_t kAppLogTypeJSON = 0x2;

    static constexpr char *kLogFormatNames[] = {"Disabled", "CSV Format", "JSON Format"};

    //---------------------------------------------------------------------------
    uint8_t get_logTypeSD(void);

    //---------------------------------------------------------------------------
    void set_logTypeSD(uint8_t logType);

    //---------------------------------------------------------------------------
    uint8_t get_logTypeSer(void);

    //---------------------------------------------------------------------------
    void set_logTypeSer(uint8_t logType);

    void about_app_status(void)
    {
        displayAppAbout();
    }
    uint8_t _logTypeSD;
    uint8_t _logTypeSer;

    // For the terminal baud rate setting

    uint _terminalBaudRate;

    uint get_termBaudRate(void);
    void set_termBaudRate(uint rate);

    bool get_ledEnabled(void);
    void set_ledEnabled(bool);

    bool get_sleepEnabled(void);
    void set_sleepEnabled(bool);

    uint get_sleepWakePeriod(void);
    void set_sleepWakePeriod(uint);

    uint get_jsonBufferSize(void);
    void set_jsonBufferSize(uint);

    bool get_verbose_dev_name(void);
    void set_verbose_dev_name(bool);

    std::string get_local_name(void);
    void set_local_name(std::string name);

    // color text
    bool get_color_text(void);
    void set_color_text(bool);

    // support for onInit
    void onInitStartupCommands(uint);

  public:
    //---------------------------------------------------------------------------

    // onInit()
    //
    // Called before anything is started
    void onInit();

    // onStart()
    //
    // Called after the system is loaded, restored and initialized
    bool onStart();

    bool loop();

    // Define our log type properties

    flxPropertyRWUint8<sfeDataLogger, &sfeDataLogger::get_logTypeSD, &sfeDataLogger::set_logTypeSD> sdCardLogType = {
        kAppLogTypeCSV,
        {{kLogFormatNames[kAppLogTypeNone], kAppLogTypeNone},
         {kLogFormatNames[kAppLogTypeCSV], kAppLogTypeCSV},
         {kLogFormatNames[kAppLogTypeJSON], kAppLogTypeJSON}}};

    flxPropertyRWUint8<sfeDataLogger, &sfeDataLogger::get_logTypeSer, &sfeDataLogger::set_logTypeSer> serialLogType = {
        kAppLogTypeCSV,
        {{kLogFormatNames[kAppLogTypeNone], kAppLogTypeNone},
         {kLogFormatNames[kAppLogTypeCSV], kAppLogTypeCSV},
         {kLogFormatNames[kAppLogTypeJSON], kAppLogTypeJSON}}};

    // JSON output buffer size
    flxPropertyRWUint<sfeDataLogger, &sfeDataLogger::get_jsonBufferSize, &sfeDataLogger::set_jsonBufferSize>
        jsonBufferSize = {100, 5000};

    // System sleep properties
    flxPropertyUint<sfeDataLogger> sleepInterval = {5, 86400};
    flxPropertyRWUint<sfeDataLogger, &sfeDataLogger::get_sleepWakePeriod, &sfeDataLogger::set_sleepWakePeriod>
        wakeInterval = {60, 86400};
    flxPropertyRWBool<sfeDataLogger, &sfeDataLogger::get_sleepEnabled, &sfeDataLogger::set_sleepEnabled> sleepEnabled;

    // Display LED Enabled?
    flxPropertyRWBool<sfeDataLogger, &sfeDataLogger::get_ledEnabled, &sfeDataLogger::set_ledEnabled> ledEnabled;

    // Serial Baud rate setting
    flxPropertyRWUint<sfeDataLogger, &sfeDataLogger::get_termBaudRate, &sfeDataLogger::set_termBaudRate>
        serialBaudRate = {1200, 500000};

    // Verbose Device Names
    flxPropertyRWBool<sfeDataLogger, &sfeDataLogger::get_verbose_dev_name, &sfeDataLogger::set_verbose_dev_name>
        verboseDevNames;

    flxParameterInVoid<sfeDataLogger, &sfeDataLogger::about_app_status> aboutApplication;

    // board user set name
    flxPropertyRWString<sfeDataLogger, &sfeDataLogger::get_local_name, &sfeDataLogger::set_local_name> localBoardName;

    // Color Text Output
    flxPropertyRWBool<sfeDataLogger, &sfeDataLogger::get_color_text, &sfeDataLogger::set_color_text> colorTextOutput = {
        true};

    // startup delay setting
    flxPropertyUint<sfeDataLogger> startupDelaySecs = {2, 60};

  private:
    void enterSleepMode(void);
    void outputVMessage(void);
    void checkOpMode(void);

    void _displayAboutObjHelper(char, const char *, bool);
    void displayAppAbout(void);
    void displayAppStatus(bool useInfo = false);

    // event things
    void onFirmwareLoad(bool bLoading);
    void onSettingsEdit(bool bLoading);

    void onSystemActivity(void);
    void onSystemActivityLow(void);

    void onErrorMessage(uint8_t);

    void getStartupProperties(uint &baudRate, uint &startupDelay);

    // Board button callbacks
    void onButtonPressed(uint);
    void onButtonReleased(uint);

    // battery level checks
    void checkBatteryLevels(void);

    // Class members -- that make up the application structure

    // WiFi and NTP
    flxWiFiESP32 _wifiConnection;
    flxNTPESP32 _ntpClient;

    // Create a JSON and CSV output formatters.
    // Note: setting internal buffer sizes using template to minimize alloc calls.
    flxFormatJSON<kAppJSONDocSize> _fmtJSON;
    flxFormatCSV _fmtCSV;

    // Our logger
    flxLogger _logger;

    // Timer for event logging
    flxTimer _timer;

    // SD Card Filesystem object
    flxFSSDMMCard _theSDCard;

    // A writer interface for the SD Card that also rotates files
    flxFileRotate _theOutputFile;

    // settings things
    flxStorageESP32Pref _sysStorage;
    flxSettingsSerial _serialSettings;
    flxStorageJSONPrefFile _jsonStorage;

    // the onboard IMU
    flxDevISM330_SPI _onboardIMU;
    flxDevMMC5983_SPI _onboardMag;

    // a biometric sensor hub
    flxDevBioHub _bioHub;

    // IoT endpoints
    // An generic MQTT client
    flxMQTTESP32 _mqttClient;

    // secure mqtt
    flxMQTTESP32Secure _mqttSecureClient;

    // AWS
    flxIoTAWS _iotAWS;

    // Thingspeak
    flxIoTThingSpeak _iotThingSpeak;

    // azure
    flxIoTAzure _iotAzure;

    // HTTP/URL Post
    flxIoTHTTP _iotHTTP;

    // machine chat Iot
    flxIoTMachineChat _iotMachineChat;

    // Arduino IoT
    flxIoTArduino _iotArduinoIoT;

    // KDB Testing
    // Web Server
    sfeDLWebServer _iotWebServer;

    // Our firmware Update/Reset system
    flxSysFirmware _sysUpdate;

    // for our button events of the board
    sfeDLButton _boardButton;

    // For the sleep timer
    unsigned long _startTime = 0;

    bool _isValidMode;

    uint32_t _modeFlags;
    uint32_t _opFlags;

    // Fuel gauge
    flxDevMAX17048 *_fuelGauge;

    // oled
    flxDevMicroOLED *_microOLED;

    // battery check event
    std::unique_ptr<flxJob> _batteryJob;

    // sleep things - is enabled storage, sleep event
    bool _bSleepEnabled;
    flxJob _sleepJob;

#ifdef ENABLE_OLED_DISPLAY
    sfeDLDisplay *_pDisplay;
#endif
};<|MERGE_RESOLUTION|>--- conflicted
+++ resolved
@@ -100,50 +100,9 @@
 // What is the out of the box baud rate ..
 const uint32_t kDefaultTerminalBaudRate = 115200;
 
-<<<<<<< HEAD
-=======
 // General startup delay (secs) for the startup menu
 const uint32_t kStartupMenuDefaultDelaySecs = 2;
 
-//-----------------------------------------------------------------
-// Helper class for loop events - unifies the idea of calling a method
-// after a specific time ...
-class sfeDLLoopEvent
-{
-
-  public:
-    sfeDLLoopEvent(const char *label) : name{label}, delta{0}, last{0}
-    {
-    }
-
-    sfeDLLoopEvent(const char *label, uint32_t in_delta, uint32_t in_last) : sfeDLLoopEvent(label)
-    {
-        delta = in_delta;
-        last = in_last;
-    }
-
-    // what method to call when time expired
-    template <typename T> void call(T *inst, void (T::*func)())
-    {
-        handler = [=]() { // uses a lambda for the callback
-            (inst->*func)();
-        };
-    }
-
-    // handler
-    std::function<void()> handler;
-
-    // Time delta in MS
-    uint32_t delta;
-
-    // Last time checked im MS;
-    uint32_t last;
-
-    // Event name = helpful
-    const char *name;
-};
-
->>>>>>> aac0eeb4
 // Operation mode flags
 #define kDataLoggerOpNone (0)
 #define kDataLoggerOpEditing (1 << 0)
